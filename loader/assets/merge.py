--- conflicted
+++ resolved
@@ -11,11 +11,8 @@
 import ui.database
 
 from .explode import Texture
-<<<<<<< HEAD
 from .library import PATCHABLE_CIM_FILES, PATCHABLE_XML_FILES
-=======
 from .patch import doPatches
->>>>>>> 44c4b1e5
 
 
 def _detect_textures(coreLibrary, modLibrary, mod):
